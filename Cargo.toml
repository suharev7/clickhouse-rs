--- conflicted
+++ resolved
@@ -10,11 +10,8 @@
 readme = "README.md"
 keywords = ["tokio", "database", "clickhouse"]
 categories = ["database"]
-<<<<<<< HEAD
 exclude = ["test/*"]
-=======
 edition = "2018"
->>>>>>> 19c32dbd
 
 [dependencies]
 log = "0.3.6"
